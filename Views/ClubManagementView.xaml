--- conflicted
+++ resolved
@@ -260,18 +260,11 @@
                                             Command="{Binding DataContext.EditClubCommand, RelativeSource={RelativeSource AncestorType=Window}}"
                                             CommandParameter="{Binding}"
                                             Style="{StaticResource WarningButtonStyle}"
-<<<<<<< HEAD
-                                            Margin="2"/>
-
-                                    <Button Content="Delete"
-                                            Command="{Binding DataContext.DeleteClubCommand, RelativeSource={RelativeSource AncestorType=Window}}"
-=======
                                             Margin="2"
                                             IsEnabled="{Binding DataContext.CanManageClubs, RelativeSource={RelativeSource AncestorType=Window}}"/>
                                     
                                     <Button Content="Delete" 
                                             Command="{Binding DataContext.DeleteClubCommand, RelativeSource={RelativeSource AncestorType=Window}}" 
->>>>>>> 6f059762
                                             CommandParameter="{Binding}"
                                             Style="{StaticResource DangerButtonStyle}"
                                             Margin="2"
@@ -312,28 +305,16 @@
                         CommandParameter="{Binding SelectedClub}"
                         Style="{StaticResource PrimaryButtonStyle}"
                         Margin="0,0,10,0"
-<<<<<<< HEAD
-                        IsEnabled="{Binding SelectedClub, Converter={StaticResource NullToBooleanConverter}}"/>
-
-                <Button Content="View Members"
-=======
                         IsEnabled="{Binding CanManageSelectedClub}"/>
                 
                 <Button Content="View Members" 
->>>>>>> 6f059762
                         Command="{Binding ViewMembersCommand}"
                         CommandParameter="{Binding SelectedClub}"
                         Style="{StaticResource InfoButtonStyle}"
                         Margin="0,0,10,0"
-<<<<<<< HEAD
-                        IsEnabled="{Binding SelectedClub, Converter={StaticResource NullToBooleanConverter}}"/>
-
-                <Button Content="View Events"
-=======
                         IsEnabled="{Binding CanManageSelectedClub}"/>
                 
                 <Button Content="View Events" 
->>>>>>> 6f059762
                         Command="{Binding ViewEventsCommand}"
                         CommandParameter="{Binding SelectedClub}"
                         Style="{StaticResource WarningButtonStyle}"
