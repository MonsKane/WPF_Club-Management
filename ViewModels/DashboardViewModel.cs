using ClubManagementApp.Commands;
using ClubManagementApp.Models;
using ClubManagementApp.Services;
using System.Collections.ObjectModel;
using System.Windows.Input;

namespace ClubManagementApp.ViewModels
{
    public class DashboardViewModel : BaseViewModel
    {
        private readonly IUserService _userService;
        private readonly IClubService _clubService;
        private readonly IEventService _eventService;
        private readonly IReportService _reportService;
        private readonly INavigationService _navigationService;
        private int _totalUsers;
        private int _totalClubs;
        private int _totalEvents;
        private int _totalReports;
        private int _activeEvents;
        private int _upcomingEvents;
        private int _newMembersThisMonth;
        private bool _isLoading;
        private ObservableCollection<Event> _recentEvents = new();

        public DashboardViewModel(IUserService userService, IClubService clubService,
                                IEventService eventService, IReportService reportService,
                                INavigationService navigationService)
        {
            Console.WriteLine("[DashboardViewModel] Initializing DashboardViewModel with services");
            _userService = userService;
            _clubService = clubService;
            _eventService = eventService;
            _reportService = reportService;
            _navigationService = navigationService;
            InitializeCommands();
            Console.WriteLine("[DashboardViewModel] DashboardViewModel initialization completed");
        }

        public int TotalUsers
        {
            get => _totalUsers;
            set
            {
                Console.WriteLine($"[DashboardViewModel] Setting TotalUsers to: {value}");
                SetProperty(ref _totalUsers, value);
            }
        }

        public int TotalClubs
        {
            get => _totalClubs;
            set
            {
                Console.WriteLine($"[DashboardViewModel] Setting TotalClubs to: {value}");
                SetProperty(ref _totalClubs, value);
            }
        }

        public int TotalEvents
        {
            get => _totalEvents;
            set => SetProperty(ref _totalEvents, value);
        }

        public int TotalReports
        {
            get => _totalReports;
            set => SetProperty(ref _totalReports, value);
        }

        public int ActiveEvents
        {
            get => _activeEvents;
            set => SetProperty(ref _activeEvents, value);
        }

        public int UpcomingEvents
        {
            get => _upcomingEvents;
            set => SetProperty(ref _upcomingEvents, value);
        }

        public int NewMembersThisMonth
        {
            get => _newMembersThisMonth;
            set => SetProperty(ref _newMembersThisMonth, value);
        }

        public new bool IsLoading
        {
            get => _isLoading;
            set => SetProperty(ref _isLoading, value);
        }

        public ObservableCollection<Event> RecentEvents
        {
            get => _recentEvents;
            set => SetProperty(ref _recentEvents, value);
        }

        // Commands
        public ICommand AddUserCommand { get; private set; } = null!;
        public ICommand CreateEventCommand { get; private set; } = null!;
        public ICommand AddClubCommand { get; private set; } = null!;
        public ICommand GenerateReportCommand { get; private set; } = null!;
        public ICommand ViewAllUsersCommand { get; private set; } = null!;
        public ICommand ViewAllClubsCommand { get; private set; } = null!;
        public ICommand ViewAllEventsCommand { get; private set; } = null!;
        public ICommand ViewAllReportsCommand { get; private set; } = null!;
        public ICommand RefreshCommand { get; private set; } = null!;

        // Enhanced Quick Actions Commands
        public ICommand QuickSearchCommand { get; private set; } = null!;
        public ICommand ExportDataCommand { get; private set; } = null!;
        public ICommand BackupDataCommand { get; private set; } = null!;
        public ICommand ViewNotificationsCommand { get; private set; } = null!;
        public ICommand SettingsCommand { get; private set; } = null!;
        public ICommand ViewUpcomingEventsCommand { get; private set; } = null!;

        private void InitializeCommands()
        {
            AddUserCommand = new RelayCommand(AddUser);
            CreateEventCommand = new RelayCommand(CreateEvent);
            AddClubCommand = new RelayCommand(AddClub);
            GenerateReportCommand = new RelayCommand(GenerateReport);
            ViewAllUsersCommand = new RelayCommand(ViewAllUsers);
            ViewAllClubsCommand = new RelayCommand(ViewAllClubs);
            ViewAllEventsCommand = new RelayCommand(ViewAllEvents);
            ViewAllReportsCommand = new RelayCommand(ViewAllReports);
            RefreshCommand = new RelayCommand(async () => {
                Console.WriteLine("[DashboardViewModel] RefreshCommand executed - starting refresh");
                await LoadDashboardDataAsync();
                Console.WriteLine("[DashboardViewModel] RefreshCommand completed");
            });

            // Enhanced Quick Actions Commands
            QuickSearchCommand = new RelayCommand(QuickSearch);
            ExportDataCommand = new RelayCommand(ExportData);
            BackupDataCommand = new RelayCommand(BackupData);
            ViewNotificationsCommand = new RelayCommand(ViewNotifications);
            SettingsCommand = new RelayCommand(OpenSettings);
            ViewUpcomingEventsCommand = new RelayCommand(ViewUpcomingEvents);
        }

        private async Task LoadDashboardDataAsync()
        {
            try
            {
                Console.WriteLine("[DashboardViewModel] Starting to load dashboard data");
                IsLoading = true;

                // Load statistics efficiently using count methods
                TotalUsers = await _userService.GetTotalUsersCountAsync();
                TotalClubs = await _clubService.GetTotalClubsCountAsync();
                TotalEvents = await _eventService.GetTotalEventsCountAsync();
                TotalReports = await _reportService.GetTotalReportsCountAsync();
                Console.WriteLine($"[DashboardViewModel] Retrieved counts - Users: {TotalUsers}, Clubs: {TotalClubs}, Events: {TotalEvents}, Reports: {TotalReports}");

                // Calculate event statistics efficiently
                ActiveEvents = await _eventService.GetActiveEventsCountAsync();
                UpcomingEvents = await _eventService.GetUpcomingEventsCountAsync();
                Console.WriteLine($"[DashboardViewModel] Event statistics - Active: {ActiveEvents}, Upcoming: {UpcomingEvents}");

                // Calculate new members this month efficiently
                NewMembersThisMonth = await _userService.GetNewMembersThisMonthCountAsync();
                Console.WriteLine($"[DashboardViewModel] New members this month: {NewMembersThisMonth}");

                // Load recent events (still need full data for display)
                var allEvents = await _eventService.GetAllEventsAsync();
                var recentEventsList = allEvents
                    .OrderByDescending(e => e.CreatedDate)
                    .Take(5)
                    .ToList();

                RecentEvents.Clear();
                foreach (var eventItem in recentEventsList)
                {
                    RecentEvents.Add(eventItem);
                }
                Console.WriteLine($"[DashboardViewModel] Loaded {RecentEvents.Count} recent events");
                Console.WriteLine("[DashboardViewModel] Dashboard data loaded successfully");
            }
            catch (Exception ex)
            {
                Console.WriteLine($"[DashboardViewModel] Error loading dashboard data: {ex.Message}");
                System.Diagnostics.Debug.WriteLine($"Error loading dashboard data: {ex.Message}");
            }
            finally
            {
                IsLoading = false;
            }
        }

        private void AddUser(object? parameter)
        {
<<<<<<< HEAD
            Console.WriteLine("[DashboardViewModel] Add Member command executed from Dashboard");
            try
            {
                _navigationService.OpenMemberListWindow();
                Console.WriteLine("[DashboardViewModel] Successfully opened Member List window");
            }
            catch (Exception ex)
            {
                Console.WriteLine($"[DashboardViewModel] Error opening Member List window: {ex.Message}");
                _navigationService.ShowNotification("Không thể mở cửa sổ quản lý thành viên");
=======
            Console.WriteLine("[DashboardViewModel] Add User command executed from Dashboard");
            try
            {
                var addUserDialog = new Views.AddUserDialog(_userService, _clubService);
                addUserDialog.ShowDialog();
            }
            catch (Exception ex)
            {
                Console.WriteLine($"[DashboardViewModel] Error opening Add User dialog: {ex.Message}");
                System.Diagnostics.Debug.WriteLine($"Error opening Add User dialog: {ex.Message}");
>>>>>>> 6f059762
            }
        }

        private void CreateEvent(object? parameter)
        {
            Console.WriteLine("[DashboardViewModel] Create Event command executed from Dashboard");
            try
            {
                _navigationService.OpenEventManagementWindow();
                Console.WriteLine("[DashboardViewModel] Successfully opened Event Management window");
            }
            catch (Exception ex)
            {
                Console.WriteLine($"[DashboardViewModel] Error opening Event Management window: {ex.Message}");
                _navigationService.ShowNotification("Không thể mở cửa sổ quản lý sự kiện");
            }
        }

        private void AddClub(object? parameter)
        {
            Console.WriteLine("[DashboardViewModel] Add Club command executed from Dashboard");
            try
            {
                _navigationService.OpenClubManagementWindow();
                Console.WriteLine("[DashboardViewModel] Successfully opened Club Management window");
            }
            catch (Exception ex)
            {
                Console.WriteLine($"[DashboardViewModel] Error opening Club Management window: {ex.Message}");
                _navigationService.ShowNotification("Không thể mở cửa sổ quản lý câu lạc bộ");
            }
        }

        private void GenerateReport(object? parameter)
        {
            Console.WriteLine("[DashboardViewModel] Generate Report command executed from Dashboard");
            try
            {
                _navigationService.OpenReportsWindow();
                Console.WriteLine("[DashboardViewModel] Successfully opened Reports window");
            }
            catch (Exception ex)
            {
                Console.WriteLine($"[DashboardViewModel] Error opening Reports window: {ex.Message}");
                _navigationService.ShowNotification("Không thể mở cửa sổ báo cáo");
            }
        }

        private void ViewAllUsers(object? parameter)
        {
            Console.WriteLine("[DashboardViewModel] View All Users command executed from Dashboard");
            // Logic to navigate to users view
            System.Diagnostics.Debug.WriteLine("View All Users clicked from Dashboard");
        }

        private void ViewAllClubs(object? parameter)
        {
            Console.WriteLine("[DashboardViewModel] View All Clubs command executed from Dashboard");
            // Logic to navigate to clubs view
            System.Diagnostics.Debug.WriteLine("View All Clubs clicked from Dashboard");
        }

        private void ViewAllEvents(object? parameter)
        {
            Console.WriteLine("[DashboardViewModel] View All Events command executed from Dashboard");
            // Logic to navigate to events view
            System.Diagnostics.Debug.WriteLine("View All Events clicked from Dashboard");
        }

        private void ViewAllReports(object? parameter)
        {
            Console.WriteLine("[DashboardViewModel] View All Reports command executed from Dashboard");
            // Logic to navigate to reports view
            System.Diagnostics.Debug.WriteLine("View All Reports clicked from Dashboard");
        }

        // Enhanced Quick Actions Methods
        private void QuickSearch(object? parameter)
        {
            Console.WriteLine("[DashboardViewModel] Quick Search command executed from Dashboard");
            try
            {
                _navigationService.ShowNotification("Tính năng tìm kiếm nhanh sẽ được triển khai sớm!");
                // TODO: Implement global search functionality
            }
            catch (Exception ex)
            {
                Console.WriteLine($"[DashboardViewModel] Error in Quick Search: {ex.Message}");
                _navigationService.ShowNotification("Lỗi khi thực hiện tìm kiếm");
            }
        }

        private void ExportData(object? parameter)
        {
            Console.WriteLine("[DashboardViewModel] Export Data command executed from Dashboard");
            try
            {
                _navigationService.ShowNotification("Đang xuất dữ liệu... Tính năng sẽ được hoàn thiện sớm!");
                // TODO: Implement data export functionality
            }
            catch (Exception ex)
            {
                Console.WriteLine($"[DashboardViewModel] Error in Export Data: {ex.Message}");
                _navigationService.ShowNotification("Lỗi khi xuất dữ liệu");
            }
        }

        private void BackupData(object? parameter)
        {
            Console.WriteLine("[DashboardViewModel] Backup Data command executed from Dashboard");
            try
            {
                _navigationService.ShowNotification("Đang sao lưu dữ liệu... Tính năng sẽ được hoàn thiện sớm!");
                // TODO: Implement backup functionality
            }
            catch (Exception ex)
            {
                Console.WriteLine($"[DashboardViewModel] Error in Backup Data: {ex.Message}");
                _navigationService.ShowNotification("Lỗi khi sao lưu dữ liệu");
            }
        }

        private void ViewNotifications(object? parameter)
        {
            Console.WriteLine("[DashboardViewModel] View Notifications command executed from Dashboard");
            try
            {
                _navigationService.ShowNotification("Hiển thị thông báo... Tính năng sẽ được hoàn thiện sớm!");
                // TODO: Implement notifications view
            }
            catch (Exception ex)
            {
                Console.WriteLine($"[DashboardViewModel] Error in View Notifications: {ex.Message}");
                _navigationService.ShowNotification("Lỗi khi hiển thị thông báo");
            }
        }

        private void OpenSettings(object? parameter)
        {
            Console.WriteLine("[DashboardViewModel] Open Settings command executed from Dashboard");
            try
            {
                _navigationService.ShowNotification("Mở cài đặt... Tính năng sẽ được hoàn thiện sớm!");
                // TODO: Implement settings window
            }
            catch (Exception ex)
            {
                Console.WriteLine($"[DashboardViewModel] Error in Open Settings: {ex.Message}");
                _navigationService.ShowNotification("Lỗi khi mở cài đặt");
            }
        }

        private void ViewUpcomingEvents(object? parameter)
        {
            Console.WriteLine("[DashboardViewModel] View Upcoming Events command executed from Dashboard");
            try
            {
                _navigationService.OpenEventManagementWindow();
                Console.WriteLine("[DashboardViewModel] Successfully opened Event Management window for upcoming events");
            }
            catch (Exception ex)
            {
                Console.WriteLine($"[DashboardViewModel] Error opening Event Management window: {ex.Message}");
                _navigationService.ShowNotification("Không thể mở cửa sổ sự kiện sắp tới");
            }
        }

        public override Task LoadAsync()
        {
            return LoadDashboardDataAsync();
        }
    }
}<|MERGE_RESOLUTION|>--- conflicted
+++ resolved
@@ -194,7 +194,6 @@
 
         private void AddUser(object? parameter)
         {
-<<<<<<< HEAD
             Console.WriteLine("[DashboardViewModel] Add Member command executed from Dashboard");
             try
             {
@@ -205,18 +204,6 @@
             {
                 Console.WriteLine($"[DashboardViewModel] Error opening Member List window: {ex.Message}");
                 _navigationService.ShowNotification("Không thể mở cửa sổ quản lý thành viên");
-=======
-            Console.WriteLine("[DashboardViewModel] Add User command executed from Dashboard");
-            try
-            {
-                var addUserDialog = new Views.AddUserDialog(_userService, _clubService);
-                addUserDialog.ShowDialog();
-            }
-            catch (Exception ex)
-            {
-                Console.WriteLine($"[DashboardViewModel] Error opening Add User dialog: {ex.Message}");
-                System.Diagnostics.Debug.WriteLine($"Error opening Add User dialog: {ex.Message}");
->>>>>>> 6f059762
             }
         }
 
