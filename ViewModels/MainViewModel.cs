--- conflicted
+++ resolved
@@ -119,12 +119,7 @@
 
         private void InitializeCommands()
         {
-<<<<<<< HEAD
             NavigateToDashboardCommand = new RelayCommand(async () => {
-=======
-            NavigateToDashboardCommand = new RelayCommand(() =>
-            {
->>>>>>> 6f059762
                 Console.WriteLine("[NAVIGATION] Navigating to Dashboard");
                 CurrentView = "Dashboard";
                 // Load dashboard statistics when navigating to dashboard
@@ -206,14 +201,11 @@
                     Reports.Add(report);
                 Console.WriteLine($"[DATA] Loaded {reports.Count()} reports");
 
-<<<<<<< HEAD
                 // Load dashboard statistics
                 Console.WriteLine("[DATA] Loading dashboard statistics...");
                 await DashboardViewModel.LoadAsync();
                 Console.WriteLine("[DATA] Dashboard statistics loaded");
 
-=======
->>>>>>> 6f059762
                 Console.WriteLine("[DATA] All data loaded successfully");
             }
             catch (Exception ex)
