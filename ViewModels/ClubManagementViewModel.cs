--- conflicted
+++ resolved
@@ -419,9 +419,6 @@
             Console.WriteLine($"[ClubManagementViewModel] Manage Leadership command executed for: {club.Name} (ID: {club.ClubID})");
             try
             {
-<<<<<<< HEAD
-                _navigationService.ShowManageLeadership(club);
-=======
                 // Create and show the dialog
                 var dialog = new Views.ManageLeadershipDialog(club, _clubService, _userService, _navigationService);
                 dialog.Owner = System.Windows.Application.Current.MainWindow;
@@ -445,7 +442,6 @@
                     // Notify all MemberListViewModel instances to refresh
                     MemberListViewModel.NotifyLeadershipChanged();
                 }
->>>>>>> 6f059762
             }
             catch (Exception ex)
             {
